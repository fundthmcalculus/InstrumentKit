sudo: false
language: python
python:
# FIXME: reenable once 2.6 support is added.
#  - "2.6"
  - "2.7"
# command to install dependencies
install:
  - "pip install -r instruments/requirements.txt"
  - "pip install -r instruments/dev-requirements.txt"
  - pip install python-coveralls
  - pip install coverage
<<<<<<< HEAD
=======
  - pip install nose
  - pip install pylint
>>>>>>> e55619e6
# command to run tests
script:
  - nosetests --with-coverage -w instruments
  - cd instruments && pylint --py3k instruments/ && cd ../
after_success:
  - coveralls<|MERGE_RESOLUTION|>--- conflicted
+++ resolved
@@ -10,11 +10,8 @@
   - "pip install -r instruments/dev-requirements.txt"
   - pip install python-coveralls
   - pip install coverage
-<<<<<<< HEAD
-=======
   - pip install nose
   - pip install pylint
->>>>>>> e55619e6
 # command to run tests
 script:
   - nosetests --with-coverage -w instruments
