--- conflicted
+++ resolved
@@ -43,15 +43,10 @@
 
         if param1 is not None or param2 is not None:
             has_data = False
-<<<<<<< HEAD
         elif data is not None:
             has_data = True
         else:
             raise ValueError("Must specify either parameters or data.")
-=======
-        else:
-            has_data = True
->>>>>>> b9b21ad0
             
         if not has_data and (data is not None):
             raise ValueError("A ThorLabs packet can either have parameters or data, but not both.")
